--- conflicted
+++ resolved
@@ -27,11 +27,8 @@
 from ldm.models.diffusion.plms import PLMSSampler
 from ldm.models.diffusion.ksampler import KSampler
 from ldm.dream.pngwriter import PngWriter
-<<<<<<< HEAD
 from ldm.dream.image_util import InitImageResizer
 from ldm.dream.devices import choose_torch_device
-=======
->>>>>>> 1480ef84
 
 """Simplified text to image API for stable diffusion/latent diffusion
 
@@ -349,16 +346,11 @@
                                 f'Error running RealESRGAN - Your image was not upscaled.\n{e}'
                             )
                         if image_callback is not None:
-<<<<<<< HEAD
-                            image_callback(image, seed, upscaled=True)
-                        else: # no callback passed, so we simply replace old image with rescaled one
-=======
                             if save_original:
                                 image_callback(image, seed)
                             else:
                                 image_callback(image, seed, upscaled=True)
                         else:  # no callback passed, so we simply replace old image with rescaled one
->>>>>>> 1480ef84
                             result[0] = image
 
         except KeyboardInterrupt:
