--- conflicted
+++ resolved
@@ -56,12 +56,8 @@
     '--inpaint_replace','-r',
     '--png_compression','-z',
     '--text_mask','-tm',
-<<<<<<< HEAD
     '!fix','!fetch','!replay','!history','!search','!clear',
-=======
-    '!fix','!fetch','!history','!search','!clear',
     '!models','!switch','!import_model','!edit_model','!del_model',
->>>>>>> be7de484
     '!mask',
     )
 MODEL_COMMANDS = (
