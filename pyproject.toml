[build-system]
requires = ["setuptools~=65.5", "pip~=22.3", "wheel"]
build-backend = "setuptools.build_meta"

[project]
name = "InvokeAI"
description = "An implementation of Stable Diffusion which provides various new features and options to aid the image generation process"
requires-python = ">=3.9, <3.12"
readme = { content-type = "text/markdown", file = "README.md" }
keywords = ["stable-diffusion", "AI"]
dynamic = ["version"]
license = { file = "LICENSE" }
authors = [{ name = "The InvokeAI Project", email = "lincoln.stein@gmail.com" }]
classifiers = [
  'Development Status :: 4 - Beta',
  'Environment :: GPU',
  'Environment :: GPU :: NVIDIA CUDA',
  'Environment :: MacOS X',
  'Intended Audience :: End Users/Desktop',
  'Intended Audience :: Developers',
  'License :: OSI Approved :: MIT License',
  'Operating System :: POSIX :: Linux',
  'Operating System :: MacOS',
  'Operating System :: Microsoft :: Windows',
  'Programming Language :: Python :: 3 :: Only',
  'Programming Language :: Python :: 3.10',
  'Topic :: Artistic Software',
  'Topic :: Internet :: WWW/HTTP :: WSGI :: Application',
  'Topic :: Internet :: WWW/HTTP :: WSGI :: Server',
  'Topic :: Multimedia :: Graphics',
  'Topic :: Scientific/Engineering :: Artificial Intelligence',
  'Topic :: Scientific/Engineering :: Image Processing',
]
dependencies = [
  "accelerate~=0.21.0",
  "albumentations",
  "click",
  "clip_anytorch",  # replacing "clip @ https://github.com/openai/CLIP/archive/eaa22acb90a5876642d0507623e859909230a52d.zip",
  "compel~=2.0.0",
  "controlnet-aux>=0.0.6",
  "timm==0.6.13",   # needed to override timm latest in controlnet_aux, see  https://github.com/isl-org/ZoeDepth/issues/26
  "datasets",
  "diffusers[torch]~=0.19.0",
  "dnspython~=2.4.0",
  "dynamicprompts",
  "easing-functions",
  "einops",
  "eventlet",
  "facexlib",
  "fastapi==0.88.0",
  "fastapi-events==0.8.0",
  "fastapi-socketio==0.0.10",
  "flask==2.1.3",
  "flask_cors==3.0.10",
  "flask_socketio==5.3.0",
  "flaskwebgui==1.0.3",
  "huggingface-hub>=0.11.1",
  "invisible-watermark~=0.2.0", # needed to install SDXL base and refiner using their repo_ids
  "matplotlib",                 # needed for plotting of Penner easing functions
  "mediapipe",                  # needed for "mediapipeface" controlnet model
  "npyscreen",
  "numpy==1.24.4",
  "omegaconf",
  "opencv-python",
  "picklescan",
  "pillow",
  "prompt-toolkit",
  "pydantic==1.10.10",
  "pympler~=1.0.1",
  "pypatchmatch",
  'pyperclip',
  "pyreadline3",
  "python-multipart",
  "pytorch-lightning",
  "realesrgan",
  "requests~=2.28.2",
  "rich~=13.3",
  "safetensors~=0.3.0",
  "scikit-image~=0.21.0",
  "send2trash",
  "test-tube~=0.7.5",
  "torch~=2.0.1",
  "torchvision~=0.15.2",
  "torchmetrics~=1.0.1",
  "torchsde~=0.2.5",
  "transformers~=4.31.0",
  "uvicorn[standard]~=0.21.1",
  "windows-curses; sys_platform=='win32'",
]

[project.optional-dependencies]
"dist" = ["pip-tools", "pipdeptree", "twine"]
"docs" = [
  "mkdocs-material<9.0",
  "mkdocs-git-revision-date-localized-plugin",
  "mkdocs-redirects==1.2.0",
]
"dev" = [
  "pudb",
]
<<<<<<< HEAD
"test" = ["pytest>6.0.0", "pytest-cov"]
"torch-directml" = ["torch-directml"]
=======
"test" = ["pytest>6.0.0", "pytest-cov", "black"]
>>>>>>> bb9460d2
"xformers" = [
	   "xformers~=0.0.19; sys_platform!='darwin'",
	   "triton; sys_platform=='linux'",
]

[project.scripts]

# legacy entrypoints; provided for backwards compatibility
"configure_invokeai.py" = "invokeai.frontend.install:invokeai_configure"
"textual_inversion.py" = "invokeai.frontend.training:invokeai_textual_inversion"

# shortcut commands to start cli and web
# "invokeai --web" will launch the web interface
# "invokeai" will launch the CLI
"invokeai" = "invokeai.frontend.legacy_launch_invokeai:main"

# new shortcut to launch web interface
"invokeai-web" = "invokeai.app.api_app:invoke_api"

# full commands
"invokeai-configure" = "invokeai.frontend.install:invokeai_configure"
"invokeai-merge" = "invokeai.frontend.merge:invokeai_merge_diffusers"
"invokeai-ti" = "invokeai.frontend.training:invokeai_textual_inversion"
"invokeai-model-install" = "invokeai.frontend.install:invokeai_model_install"
"invokeai-migrate3" = "invokeai.backend.install.migrate_to_3:main"
"invokeai-update" = "invokeai.frontend.install:invokeai_update"
"invokeai-metadata" = "invokeai.frontend.CLI.sd_metadata:print_metadata"
"invokeai-node-cli" = "invokeai.app.cli_app:invoke_cli"
"invokeai-node-web" = "invokeai.app.api_app:invoke_api"

[project.urls]
"Homepage" = "https://invoke-ai.github.io/InvokeAI/"
"Documentation" = "https://invoke-ai.github.io/InvokeAI/"
"Source" = "https://github.com/invoke-ai/InvokeAI/"
"Bug Reports" = "https://github.com/invoke-ai/InvokeAI/issues"
"Discord" = "https://discord.gg/ZmtBAhwWhy"

[tool.setuptools.dynamic]
version = { attr = "invokeai.version.__version__" }

[tool.setuptools.packages.find]
"where" = ["."]
"include" = [
    "invokeai.assets.web*","invokeai.version*",
    "invokeai.generator*","invokeai.backend*",
    "invokeai.frontend*", "invokeai.frontend.web.dist*",
    "invokeai.frontend.web.static*",
    "invokeai.configs*",
    "invokeai.app*","ldm*",
]

[tool.setuptools.package-data]
"invokeai.assets.web" = ["**.png","**.js","**.woff2","**.css"]
"invokeai.backend" = ["**.png"]
"invokeai.configs" = ["*.example", "**/*.yaml", "*.txt"]
"invokeai.frontend.web.dist" = ["**"]
"invokeai.frontend.web.static" = ["**"]

#=== Begin: PyTest and Coverage
[tool.pytest.ini_options]
addopts = "--cov-report term --cov-report html --cov-report xml"
[tool.coverage.run]
branch = true
source = ["invokeai"]
omit = ["*tests*", "*migrations*", ".venv/*", "*.env"]
[tool.coverage.report]
show_missing = true
fail_under = 85  # let's set something sensible on Day 1 ...
[tool.coverage.json]
output = "coverage/coverage.json"
pretty_print = true
[tool.coverage.html]
directory = "coverage/html"
[tool.coverage.xml]
output = "coverage/index.xml"
#=== End: PyTest and Coverage

[tool.flake8]
max-line-length = 120

[tool.black]
line-length = 120<|MERGE_RESOLUTION|>--- conflicted
+++ resolved
@@ -98,12 +98,9 @@
 "dev" = [
   "pudb",
 ]
-<<<<<<< HEAD
 "test" = ["pytest>6.0.0", "pytest-cov"]
 "torch-directml" = ["torch-directml"]
-=======
 "test" = ["pytest>6.0.0", "pytest-cov", "black"]
->>>>>>> bb9460d2
 "xformers" = [
 	   "xformers~=0.0.19; sys_platform!='darwin'",
 	   "triton; sys_platform=='linux'",
