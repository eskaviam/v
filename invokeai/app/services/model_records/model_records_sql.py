# Copyright (c) 2023 Lincoln D. Stein and the InvokeAI Development Team
"""
SQL Implementation of the ModelRecordServiceBase API

Typical usage:

  from invokeai.backend.model_manager import ModelConfigStoreSQL
  store = ModelConfigStoreSQL(sqlite_db)
  config = dict(
        path='/tmp/pokemon.bin',
        name='old name',
        base_model='sd-1',
        type='embedding',
        format='embedding_file',
     )

   # adding - the key becomes the model's "key" field
   store.add_model('key1', config)

   # updating
   config.name='new name'
   store.update_model('key1', config)

   # checking for existence
   if store.exists('key1'):
      print("yes")

   # fetching config
   new_config = store.get_model('key1')
   print(new_config.name, new_config.base)
   assert new_config.key == 'key1'

  # deleting
  store.del_model('key1')

  # searching
  configs = store.search_by_path(path='/tmp/pokemon.bin')
  configs = store.search_by_hash('750a499f35e43b7e1b4d15c207aa2f01')
  configs = store.search_by_attr(base_model='sd-2', model_type='main')
"""


import json
import sqlite3
from pathlib import Path
from typing import List, Optional, Union

from invokeai.backend.model_manager.config import (
    AnyModelConfig,
    BaseModelType,
    ModelConfigFactory,
    ModelType,
)

from ..shared.sqlite.sqlite_database import SqliteDatabase
from .model_records_base import (
    DuplicateModelException,
    ModelRecordServiceBase,
    UnknownModelException,
)


class ModelRecordServiceSQL(ModelRecordServiceBase):
    """Implementation of the ModelConfigStore ABC using a SQL database."""

    _db: SqliteDatabase
    _cursor: sqlite3.Cursor

    def __init__(self, db: SqliteDatabase):
        """
        Initialize a new object from preexisting sqlite3 connection and threading lock objects.

        :param conn: sqlite3 connection object
        :param lock: threading Lock object
        """
        super().__init__()
        self._db = db
        self._cursor = self._db.conn.cursor()

<<<<<<< HEAD
=======
        with self._db.lock:
            # Enable foreign keys
            self._db.conn.execute("PRAGMA foreign_keys = ON;")
            self._create_tables()
            self._db.conn.commit()
        assert (
            str(self.version) == CONFIG_FILE_VERSION
        ), f"Model config version {self.version} does not match expected version {CONFIG_FILE_VERSION}"

    def _create_tables(self) -> None:
        """Create sqlite3 tables."""
        #  model_config table breaks out the fields that are common to all config objects
        # and puts class-specific ones in a serialized json object
        self._cursor.execute(
            """--sql
            CREATE TABLE IF NOT EXISTS model_config (
                id TEXT NOT NULL PRIMARY KEY,
                -- The next 3 fields are enums in python, unrestricted string here
                base TEXT GENERATED ALWAYS as (json_extract(config, '$.base')) VIRTUAL NOT NULL,
                type TEXT GENERATED ALWAYS as (json_extract(config, '$.type')) VIRTUAL NOT NULL,
                name TEXT GENERATED ALWAYS as (json_extract(config, '$.name')) VIRTUAL NOT NULL,
                path TEXT GENERATED ALWAYS as (json_extract(config, '$.path')) VIRTUAL NOT NULL,
                format TEXT GENERATED ALWAYS as (json_extract(config, '$.format')) VIRTUAL NOT NULL,
                original_hash TEXT, -- could be null
                -- Serialized JSON representation of the whole config object,
                -- which will contain additional fields from subclasses
                config TEXT NOT NULL,
                created_at DATETIME NOT NULL DEFAULT(STRFTIME('%Y-%m-%d %H:%M:%f', 'NOW')),
                -- Updated via trigger
                updated_at DATETIME NOT NULL DEFAULT(STRFTIME('%Y-%m-%d %H:%M:%f', 'NOW')),
                -- unique constraint on combo of name, base and type
                UNIQUE(name, base, type)
            );
            """
        )

        #  metadata table
        self._cursor.execute(
            """--sql
            CREATE TABLE IF NOT EXISTS model_manager_metadata (
                metadata_key TEXT NOT NULL PRIMARY KEY,
                metadata_value TEXT NOT NULL
            );
            """
        )

        # Add trigger for `updated_at`.
        self._cursor.execute(
            """--sql
            CREATE TRIGGER IF NOT EXISTS model_config_updated_at
            AFTER UPDATE
            ON model_config FOR EACH ROW
            BEGIN
                UPDATE model_config SET updated_at = STRFTIME('%Y-%m-%d %H:%M:%f', 'NOW')
                    WHERE id = old.id;
            END;
            """
        )

        # Add indexes for searchable fields
        for stmt in [
            "CREATE INDEX IF NOT EXISTS base_index ON model_config(base);",
            "CREATE INDEX IF NOT EXISTS type_index ON model_config(type);",
            "CREATE INDEX IF NOT EXISTS name_index ON model_config(name);",
            "CREATE UNIQUE INDEX IF NOT EXISTS path_index ON model_config(path);",
        ]:
            self._cursor.execute(stmt)

        # Add our version to the metadata table
        self._cursor.execute(
            """--sql
            INSERT OR IGNORE into model_manager_metadata (
               metadata_key,
               metadata_value
            )
            VALUES (?,?);
            """,
            ("version", CONFIG_FILE_VERSION),
        )

>>>>>>> 6caa7012
    def add_model(self, key: str, config: Union[dict, AnyModelConfig]) -> AnyModelConfig:
        """
        Add a model to the database.

        :param key: Unique key for the model
        :param config: Model configuration record, either a dict with the
         required fields or a ModelConfigBase instance.

        Can raise DuplicateModelException and InvalidModelConfigException exceptions.
        """
        record = ModelConfigFactory.make_config(config, key=key)  # ensure it is a valid config obect.
        json_serialized = record.model_dump_json()  # and turn it into a json string.
        with self._db.lock:
            try:
                self._cursor.execute(
                    """--sql
                    INSERT INTO model_config (
                       id,
                       original_hash,
                       config
                      )
                    VALUES (?,?,?);
                    """,
                    (
                        key,
                        record.original_hash,
                        json_serialized,
                    ),
                )
                self._db.conn.commit()

            except sqlite3.IntegrityError as e:
                self._db.conn.rollback()
                if "UNIQUE constraint failed" in str(e):
                    if "model_config.path" in str(e):
                        msg = f"A model with path '{record.path}' is already installed"
                    elif "model_config.name" in str(e):
                        msg = f"A model with name='{record.name}', type='{record.type}', base='{record.base}' is already installed"
                    else:
                        msg = f"A model with key '{key}' is already installed"
                    raise DuplicateModelException(msg) from e
                else:
                    raise e
            except sqlite3.Error as e:
                self._db.conn.rollback()
                raise e

        return self.get_model(key)

    def del_model(self, key: str) -> None:
        """
        Delete a model.

        :param key: Unique key for the model to be deleted

        Can raise an UnknownModelException
        """
        with self._db.lock:
            try:
                self._cursor.execute(
                    """--sql
                    DELETE FROM model_config
                    WHERE id=?;
                    """,
                    (key,),
                )
                if self._cursor.rowcount == 0:
                    raise UnknownModelException("model not found")
                self._db.conn.commit()
            except sqlite3.Error as e:
                self._db.conn.rollback()
                raise e

    def update_model(self, key: str, config: Union[dict, AnyModelConfig]) -> AnyModelConfig:
        """
        Update the model, returning the updated version.

        :param key: Unique key for the model to be updated
        :param config: Model configuration record. Either a dict with the
         required fields, or a ModelConfigBase instance.
        """
        record = ModelConfigFactory.make_config(config, key=key)  # ensure it is a valid config obect
        json_serialized = record.model_dump_json()  # and turn it into a json string.
        with self._db.lock:
            try:
                self._cursor.execute(
                    """--sql
                    UPDATE model_config
                    SET
                        config=?
                    WHERE id=?;
                    """,
                    (json_serialized, key),
                )
                if self._cursor.rowcount == 0:
                    raise UnknownModelException("model not found")
                self._db.conn.commit()
            except sqlite3.Error as e:
                self._db.conn.rollback()
                raise e

        return self.get_model(key)

    def get_model(self, key: str) -> AnyModelConfig:
        """
        Retrieve the ModelConfigBase instance for the indicated model.

        :param key: Key of model config to be fetched.

        Exceptions: UnknownModelException
        """
        with self._db.lock:
            self._cursor.execute(
                """--sql
                SELECT config FROM model_config
                WHERE id=?;
                """,
                (key,),
            )
            rows = self._cursor.fetchone()
            if not rows:
                raise UnknownModelException("model not found")
            model = ModelConfigFactory.make_config(json.loads(rows[0]))
        return model

    def exists(self, key: str) -> bool:
        """
        Return True if a model with the indicated key exists in the databse.

        :param key: Unique key for the model to be deleted
        """
        count = 0
        with self._db.lock:
            self._cursor.execute(
                """--sql
                select count(*) FROM model_config
                WHERE id=?;
                """,
                (key,),
            )
            count = self._cursor.fetchone()[0]
        return count > 0

    def search_by_attr(
        self,
        model_name: Optional[str] = None,
        base_model: Optional[BaseModelType] = None,
        model_type: Optional[ModelType] = None,
    ) -> List[AnyModelConfig]:
        """
        Return models matching name, base and/or type.

        :param model_name: Filter by name of model (optional)
        :param base_model: Filter by base model (optional)
        :param model_type: Filter by type of model (optional)

        If none of the optional filters are passed, will return all
        models in the database.
        """
        results = []
        where_clause = []
        bindings = []
        if model_name:
            where_clause.append("name=?")
            bindings.append(model_name)
        if base_model:
            where_clause.append("base=?")
            bindings.append(base_model)
        if model_type:
            where_clause.append("type=?")
            bindings.append(model_type)
        where = f"WHERE {' AND '.join(where_clause)}" if where_clause else ""
        with self._db.lock:
            self._cursor.execute(
                f"""--sql
                select config FROM model_config
                {where};
                """,
                tuple(bindings),
            )
            results = [ModelConfigFactory.make_config(json.loads(x[0])) for x in self._cursor.fetchall()]
        return results

    def search_by_path(self, path: Union[str, Path]) -> List[AnyModelConfig]:
        """Return models with the indicated path."""
        results = []
        with self._db.lock:
            self._cursor.execute(
                """--sql
                SELECT config FROM model_config
                WHERE path=?;
                """,
                (str(path),),
            )
            results = [ModelConfigFactory.make_config(json.loads(x[0])) for x in self._cursor.fetchall()]
        return results

    def search_by_hash(self, hash: str) -> List[AnyModelConfig]:
        """Return models with the indicated original_hash."""
        results = []
        with self._db.lock:
            self._cursor.execute(
                """--sql
                SELECT config FROM model_config
                WHERE original_hash=?;
                """,
                (hash,),
            )
            results = [ModelConfigFactory.make_config(json.loads(x[0])) for x in self._cursor.fetchall()]
        return results<|MERGE_RESOLUTION|>--- conflicted
+++ resolved
@@ -77,89 +77,6 @@
         self._db = db
         self._cursor = self._db.conn.cursor()
 
-<<<<<<< HEAD
-=======
-        with self._db.lock:
-            # Enable foreign keys
-            self._db.conn.execute("PRAGMA foreign_keys = ON;")
-            self._create_tables()
-            self._db.conn.commit()
-        assert (
-            str(self.version) == CONFIG_FILE_VERSION
-        ), f"Model config version {self.version} does not match expected version {CONFIG_FILE_VERSION}"
-
-    def _create_tables(self) -> None:
-        """Create sqlite3 tables."""
-        #  model_config table breaks out the fields that are common to all config objects
-        # and puts class-specific ones in a serialized json object
-        self._cursor.execute(
-            """--sql
-            CREATE TABLE IF NOT EXISTS model_config (
-                id TEXT NOT NULL PRIMARY KEY,
-                -- The next 3 fields are enums in python, unrestricted string here
-                base TEXT GENERATED ALWAYS as (json_extract(config, '$.base')) VIRTUAL NOT NULL,
-                type TEXT GENERATED ALWAYS as (json_extract(config, '$.type')) VIRTUAL NOT NULL,
-                name TEXT GENERATED ALWAYS as (json_extract(config, '$.name')) VIRTUAL NOT NULL,
-                path TEXT GENERATED ALWAYS as (json_extract(config, '$.path')) VIRTUAL NOT NULL,
-                format TEXT GENERATED ALWAYS as (json_extract(config, '$.format')) VIRTUAL NOT NULL,
-                original_hash TEXT, -- could be null
-                -- Serialized JSON representation of the whole config object,
-                -- which will contain additional fields from subclasses
-                config TEXT NOT NULL,
-                created_at DATETIME NOT NULL DEFAULT(STRFTIME('%Y-%m-%d %H:%M:%f', 'NOW')),
-                -- Updated via trigger
-                updated_at DATETIME NOT NULL DEFAULT(STRFTIME('%Y-%m-%d %H:%M:%f', 'NOW')),
-                -- unique constraint on combo of name, base and type
-                UNIQUE(name, base, type)
-            );
-            """
-        )
-
-        #  metadata table
-        self._cursor.execute(
-            """--sql
-            CREATE TABLE IF NOT EXISTS model_manager_metadata (
-                metadata_key TEXT NOT NULL PRIMARY KEY,
-                metadata_value TEXT NOT NULL
-            );
-            """
-        )
-
-        # Add trigger for `updated_at`.
-        self._cursor.execute(
-            """--sql
-            CREATE TRIGGER IF NOT EXISTS model_config_updated_at
-            AFTER UPDATE
-            ON model_config FOR EACH ROW
-            BEGIN
-                UPDATE model_config SET updated_at = STRFTIME('%Y-%m-%d %H:%M:%f', 'NOW')
-                    WHERE id = old.id;
-            END;
-            """
-        )
-
-        # Add indexes for searchable fields
-        for stmt in [
-            "CREATE INDEX IF NOT EXISTS base_index ON model_config(base);",
-            "CREATE INDEX IF NOT EXISTS type_index ON model_config(type);",
-            "CREATE INDEX IF NOT EXISTS name_index ON model_config(name);",
-            "CREATE UNIQUE INDEX IF NOT EXISTS path_index ON model_config(path);",
-        ]:
-            self._cursor.execute(stmt)
-
-        # Add our version to the metadata table
-        self._cursor.execute(
-            """--sql
-            INSERT OR IGNORE into model_manager_metadata (
-               metadata_key,
-               metadata_value
-            )
-            VALUES (?,?);
-            """,
-            ("version", CONFIG_FILE_VERSION),
-        )
-
->>>>>>> 6caa7012
     def add_model(self, key: str, config: Union[dict, AnyModelConfig]) -> AnyModelConfig:
         """
         Add a model to the database.
