# Copyright (c) 2023 Lincoln D. Stein and the InvokeAI Team

from __future__ import annotations

from abc import ABC, abstractmethod
<<<<<<< HEAD
from pathlib import Path
from typing import Optional, Union, Callable, List, Set, Dict, Tuple, types, TYPE_CHECKING

from invokeai.backend.model_management.model_manager import (
    ModelManager,
    BaseModelType,
    ModelType,
    SubModelType,
    ModelInfo,
    AddModelResult,
    SchedulerPredictionType,
)
=======
from dataclasses import dataclass
from pathlib import Path
from types import ModuleType
from typing import TYPE_CHECKING, Callable, List, Optional, Tuple, Union

import torch

>>>>>>> 56d4ea32
from invokeai.app.models.exceptions import CanceledException
from invokeai.backend.model_management.model_manager import (AddModelResult,
                                                             BaseModelType,
                                                             ModelInfo,
                                                             ModelManager,
                                                             ModelType,
                                                             SubModelType)
from invokeai.backend.model_management.models.base import \
    SchedulerPredictionType

from ...backend.util import choose_precision, choose_torch_device
from .config import InvokeAIAppConfig

if TYPE_CHECKING:
    from ..invocations.baseinvocation import BaseInvocation, InvocationContext


class ModelManagerServiceBase(ABC):
    """Responsible for managing models on disk and in memory"""

    @abstractmethod
    def __init__(
        self,
        config: InvokeAIAppConfig,
        logger: ModuleType,
    ):
        """
        Initialize with the path to the models.yaml config file. 
        Optional parameters are the torch device type, precision, max_models,
        and sequential_offload boolean. Note that the default device
        type and precision are set up for a CUDA system running at half precision.
        """
        pass
    
    @abstractmethod
    def get_model(
        self,
        model_name: str,
        base_model: BaseModelType,
        model_type: ModelType,
        submodel: Optional[SubModelType] = None,
        node: Optional[BaseInvocation] = None,
        context: Optional[InvocationContext] = None,
    ) -> ModelInfo:
        """Retrieve the indicated model with name and type. 
        submodel can be used to get a part (such as the vae) 
        of a diffusers pipeline."""
        pass

    @property
    @abstractmethod
    def logger(self):
        pass

    @abstractmethod
    def model_exists(
        self,
        model_name: str,
        base_model: BaseModelType,
        model_type: ModelType,
    ) -> bool:
        pass

    @abstractmethod
    def model_info(self, model_name: str, base_model: BaseModelType, model_type: ModelType) -> dict:
        """
        Given a model name returns a dict-like (OmegaConf) object describing it.
        """
        pass

    @abstractmethod
    def model_names(self) -> List[Tuple[str, BaseModelType, ModelType]]:
        """
        Returns a list of all the model names known.
        """
        pass

    @abstractmethod
    def list_models(self, base_model: Optional[BaseModelType] = None, model_type: Optional[ModelType] = None) -> dict:
        """
        Return a dict of models in the format:
        { model_type1:
          { model_name1: {'status': 'active'|'cached'|'not loaded',
                         'model_name' : name,
                         'model_type' : SDModelType,
                         'description': description,
                         'format': 'folder'|'safetensors'|'ckpt'
                         },
            model_name2: { etc }
          },
          model_type2:
            { model_name_n: etc
        }
        """
        pass


    @abstractmethod
    def add_model(
        self,
        model_name: str,
        base_model: BaseModelType,
        model_type: ModelType,
        model_attributes: dict,
        clobber: bool = False
    ) -> AddModelResult:
        """
        Update the named model with a dictionary of attributes. Will fail with an
        assertion error if the name already exists. Pass clobber=True to overwrite.
        On a successful update, the config will be changed in memory. Will fail 
        with an assertion error if provided attributes are incorrect or 
        the model name is missing. Call commit() to write changes to disk.
        """
        pass

    @abstractmethod
    def del_model(
        self,
        model_name: str,
        base_model: BaseModelType,
        model_type: ModelType,
    ):
        """
        Delete the named model from configuration. If delete_files is true, 
        then the underlying weight file or diffusers directory will be deleted 
        as well. Call commit() to write to disk.
        """
        pass

    @abstractmethod
    def convert_model(
        self,
        model_name: str,
        base_model: BaseModelType,
        model_type: Union[ModelType.Main,ModelType.Vae],
    ) -> AddModelResult:
        """
        Convert a checkpoint file into a diffusers folder, deleting the cached
        version and deleting the original checkpoint file if it is in the models
        directory.
        :param model_name: Name of the model to convert
        :param base_model: Base model type
        :param model_type: Type of model ['vae' or 'main']

        This will raise a ValueError unless the model is not a checkpoint. It will
        also raise a ValueError in the event that there is a similarly-named diffusers
        directory already in place.
        """
        pass

    @abstractmethod
    def heuristic_import(self,
                         items_to_import: set[str],
                         prediction_type_helper: Optional[Callable[[Path],SchedulerPredictionType]]=None,
                         )->dict[str, AddModelResult]:
        '''Import a list of paths, repo_ids or URLs. Returns the set of
        successfully imported items.
        :param items_to_import: Set of strings corresponding to models to be imported.
        :param prediction_type_helper: A callback that receives the Path of a Stable Diffusion 2 checkpoint model and returns a SchedulerPredictionType.

        The prediction type helper is necessary to distinguish between
        models based on Stable Diffusion 2 Base (requiring
        SchedulerPredictionType.Epsilson) and Stable Diffusion 768
        (requiring SchedulerPredictionType.VPrediction). It is
        generally impossible to do this programmatically, so the
        prediction_type_helper usually asks the user to choose.

        The result is a set of successfully installed models. Each element
        of the set is a dict corresponding to the newly-created OmegaConf stanza for
        that model.
        '''
        pass

    @abstractmethod
    def commit(self, conf_file: Optional[Path] = None) -> None:
        """
        Write current configuration out to the indicated file.
        If no conf_file is provided, then replaces the
        original file/database used to initialize the object.
        """
        pass

# simple implementation
class ModelManagerService(ModelManagerServiceBase):
    """Responsible for managing models on disk and in memory"""
    def __init__(
        self,
        config: InvokeAIAppConfig,
        logger: ModuleType,
    ):
        """
        Initialize with the path to the models.yaml config file. 
        Optional parameters are the torch device type, precision, max_models,
        and sequential_offload boolean. Note that the default device
        type and precision are set up for a CUDA system running at half precision.
        """
        if config.model_conf_path and config.model_conf_path.exists():
            config_file = config.model_conf_path
        else:
            config_file = config.root_dir / "configs/models.yaml"
        if not config_file.exists():
            raise IOError(f"The file {config_file} could not be found.")

        logger.debug(f'config file={config_file}')

        device = torch.device(choose_torch_device())
        precision = config.precision
        if precision == "auto":
            precision = choose_precision(device)
        dtype = torch.float32 if precision == 'float32' else torch.float16

        # this is transitional backward compatibility
        # support for the deprecated `max_loaded_models`
        # configuration value. If present, then the
        # cache size is set to 2.5 GB times
        # the number of max_loaded_models. Otherwise
        # use new `max_cache_size` config setting
        max_cache_size = config.max_cache_size \
            if hasattr(config,'max_cache_size') \
               else config.max_loaded_models * 2.5

        sequential_offload = config.sequential_guidance

        self.mgr = ModelManager(
            config=config_file,
            device_type=device,
            precision=dtype,
            max_cache_size=max_cache_size,
            sequential_offload=sequential_offload,
            logger=logger,
        )
        logger.info('Model manager service initialized')

    def get_model(
        self,
        model_name: str,
        base_model: BaseModelType,
        model_type: ModelType,
        submodel: Optional[SubModelType] = None,
        node: Optional[BaseInvocation] = None,
        context: Optional[InvocationContext] = None,
    ) -> ModelInfo:
        """
        Retrieve the indicated model. submodel can be used to get a
        part (such as the vae) of a diffusers mode.
        """

        # if we are called from within a node, then we get to emit
        # load start and complete events
        if node and context:
            self._emit_load_event(
                node=node,
                context=context,
                model_name=model_name,
                base_model=base_model,
                model_type=model_type,
                submodel=submodel,
            )

        model_info = self.mgr.get_model(
            model_name,
            base_model,
            model_type,
            submodel,
        )

        if node and context:
            self._emit_load_event(
                node=node,
                context=context,
                model_name=model_name,
                base_model=base_model,
                model_type=model_type,
                submodel=submodel,
                model_info=model_info
            )
            
        return model_info

    def model_exists(
        self,
        model_name: str,
        base_model: BaseModelType,
        model_type: ModelType,
    ) -> bool:
        """
        Given a model name, returns True if it is a valid
        identifier.
        """
        return self.mgr.model_exists(
            model_name,
            base_model,
            model_type,
        )

    def model_info(self, model_name: str, base_model: BaseModelType, model_type: ModelType) -> dict:
        """
        Given a model name returns a dict-like (OmegaConf) object describing it.
        """
        return self.mgr.model_info(model_name, base_model, model_type)

    def model_names(self) -> List[Tuple[str, BaseModelType, ModelType]]:
        """
        Returns a list of all the model names known.
        """
        return self.mgr.model_names()

    def list_models(
        self,
        base_model: Optional[BaseModelType] = None,
        model_type: Optional[ModelType] = None
    ) -> list[dict]:
    # ) -> dict:
        """
        Return a list of models.
        """
        return self.mgr.list_models(base_model, model_type)

    def add_model(
        self,
        model_name: str,
        base_model: BaseModelType,
        model_type: ModelType,
        model_attributes: dict,
        clobber: bool = False,
    )->None:
        """
        Update the named model with a dictionary of attributes. Will fail with an
        assertion error if the name already exists. Pass clobber=True to overwrite.
        On a successful update, the config will be changed in memory. Will fail 
        with an assertion error if provided attributes are incorrect or 
        the model name is missing. Call commit() to write changes to disk.
        """
        self.logger.debug(f'add/update model {model_name}')        
        return self.mgr.add_model(model_name, base_model, model_type, model_attributes, clobber)


    def del_model(
        self,
        model_name: str,
        base_model: BaseModelType,
        model_type: ModelType,
    ):
        """
        Delete the named model from configuration. If delete_files is true, 
        then the underlying weight file or diffusers directory will be deleted 
        as well. Call commit() to write to disk.
        """
        self.logger.debug(f'delete model {model_name}')
        self.mgr.del_model(model_name, base_model, model_type)

    def convert_model(
        self,
        model_name: str,
        base_model: BaseModelType,
        model_type: Union[ModelType.Main,ModelType.Vae],
    ) -> AddModelResult:
        """
        Convert a checkpoint file into a diffusers folder, deleting the cached
        version and deleting the original checkpoint file if it is in the models
        directory.
        :param model_name: Name of the model to convert
        :param base_model: Base model type
        :param model_type: Type of model ['vae' or 'main']

        This will raise a ValueError unless the model is not a checkpoint. It will
        also raise a ValueError in the event that there is a similarly-named diffusers
        directory already in place.
        """
        self.logger.debug(f'convert model {model_name}')        
        return self.mgr.convert_model(model_name, base_model, model_type)

    def commit(self, conf_file: Optional[Path]=None):
        """
        Write current configuration out to the indicated file.
        If no conf_file is provided, then replaces the
        original file/database used to initialize the object.
        """
        return self.mgr.commit(conf_file)

    def _emit_load_event(
        self,
        node,
        context,
        model_name: str,
        base_model: BaseModelType,
        model_type: ModelType,
        submodel: SubModelType,
        model_info: Optional[ModelInfo] = None,
    ):
        if context.services.queue.is_canceled(context.graph_execution_state_id):
            raise CanceledException()
        graph_execution_state = context.services.graph_execution_manager.get(context.graph_execution_state_id)
        source_node_id = graph_execution_state.prepared_source_mapping[node.id]
        if model_info:
            context.services.events.emit_model_load_completed(
                graph_execution_state_id=context.graph_execution_state_id,
                node=node.dict(),
                source_node_id=source_node_id,
                model_name=model_name,
                base_model=base_model,
                model_type=model_type,
                submodel=submodel,
                model_info=model_info
            )
        else:
            context.services.events.emit_model_load_started(
                graph_execution_state_id=context.graph_execution_state_id,
                node=node.dict(),
                source_node_id=source_node_id,
                model_name=model_name,
                base_model=base_model,
                model_type=model_type,
                submodel=submodel,
            )


    @property
    def logger(self):
        return self.mgr.logger
        
    def heuristic_import(self,
                         items_to_import: set[str],
                         prediction_type_helper: Optional[Callable[[Path],SchedulerPredictionType]]=None,
                         )->dict[str, AddModelResult]:
        '''Import a list of paths, repo_ids or URLs. Returns the set of
        successfully imported items.
        :param items_to_import: Set of strings corresponding to models to be imported.
        :param prediction_type_helper: A callback that receives the Path of a Stable Diffusion 2 checkpoint model and returns a SchedulerPredictionType.

        The prediction type helper is necessary to distinguish between
        models based on Stable Diffusion 2 Base (requiring
        SchedulerPredictionType.Epsilson) and Stable Diffusion 768
        (requiring SchedulerPredictionType.VPrediction). It is
        generally impossible to do this programmatically, so the
        prediction_type_helper usually asks the user to choose.

        The result is a set of successfully installed models. Each element
        of the set is a dict corresponding to the newly-created OmegaConf stanza for
        that model.
        '''
        return self.mgr.heuristic_import(items_to_import, prediction_type_helper)        <|MERGE_RESOLUTION|>--- conflicted
+++ resolved
@@ -3,9 +3,9 @@
 from __future__ import annotations
 
 from abc import ABC, abstractmethod
-<<<<<<< HEAD
 from pathlib import Path
-from typing import Optional, Union, Callable, List, Set, Dict, Tuple, types, TYPE_CHECKING
+from typing import Optional, Union, Callable, List, Tuple, TYPE_CHECKING
+from types import ModuleType
 
 from invokeai.backend.model_management.model_manager import (
     ModelManager,
@@ -16,25 +16,9 @@
     AddModelResult,
     SchedulerPredictionType,
 )
-=======
-from dataclasses import dataclass
-from pathlib import Path
-from types import ModuleType
-from typing import TYPE_CHECKING, Callable, List, Optional, Tuple, Union
 
 import torch
-
->>>>>>> 56d4ea32
 from invokeai.app.models.exceptions import CanceledException
-from invokeai.backend.model_management.model_manager import (AddModelResult,
-                                                             BaseModelType,
-                                                             ModelInfo,
-                                                             ModelManager,
-                                                             ModelType,
-                                                             SubModelType)
-from invokeai.backend.model_management.models.base import \
-    SchedulerPredictionType
-
 from ...backend.util import choose_precision, choose_torch_device
 from .config import InvokeAIAppConfig
 
@@ -141,6 +125,24 @@
         pass
 
     @abstractmethod
+    def update_model(
+        self,
+        model_name: str,
+        base_model: BaseModelType,
+        model_type: ModelType,
+        model_attributes: dict,
+    ) -> AddModelResult:
+        """
+        Update the named model with a dictionary of attributes. Will fail with a
+        KeyErrorException if the name does not already exist.
+
+        On a successful update, the config will be changed in memory. Will fail 
+        with an assertion error if provided attributes are incorrect or 
+        the model name is missing. Call commit() to write changes to disk.
+        """
+        pass
+    
+    @abstractmethod
     def del_model(
         self,
         model_name: str,
@@ -361,7 +363,25 @@
         self.logger.debug(f'add/update model {model_name}')        
         return self.mgr.add_model(model_name, base_model, model_type, model_attributes, clobber)
 
-
+    def update_model(
+        self,
+        model_name: str,
+        base_model: BaseModelType,
+        model_type: ModelType,
+        model_attributes: dict,
+    ) -> AddModelResult:
+        """
+        Update the named model with a dictionary of attributes. Will fail with a
+        KeyError exception if the name does not already exist.
+        On a successful update, the config will be changed in memory. Will fail 
+        with an assertion error if provided attributes are incorrect or 
+        the model name is missing. Call commit() to write changes to disk.
+        """
+        self.logger.debug(f'update model {model_name}')
+        if not self.model_exists(model_name, base_model, model_type):
+            raise KeyError(f"Unknown model {model_name}")
+        return self.add_model(model_name, base_model, model_type, model_attributes, clobber=True)
+    
     def del_model(
         self,
         model_name: str,
