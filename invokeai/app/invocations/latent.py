# Copyright (c) 2023 Kyle Schouviller (https://github.com/kyle0654)

<<<<<<< HEAD
from typing import Literal, Optional, Union

import einops
=======
import random
import einops
from typing import Literal, Optional, Union, List

from diffusers.pipelines.stable_diffusion.pipeline_stable_diffusion_controlnet import MultiControlNetModel

from pydantic import BaseModel, Field, validator
>>>>>>> d6697907
import torch
from diffusers.image_processor import VaeImageProcessor
from diffusers.schedulers import SchedulerMixin as Scheduler
from pydantic import BaseModel, Field, validator
from contextlib import ExitStack

from invokeai.app.util.misc import SEED_MAX, get_random_seed
from invokeai.app.util.step_callback import stable_diffusion_step_callback
from .controlnet_image_processors import ControlField

from ...backend.image_util.seamless import configure_model_padding
<<<<<<< HEAD
from ...backend.stable_diffusion import PipelineIntermediateState
from ...backend.stable_diffusion.diffusers_pipeline import (
    ConditioningData, StableDiffusionGeneratorPipeline,
    image_resized_to_grid_as_tensor)
from ...backend.stable_diffusion.diffusion.shared_invokeai_diffusion import \
    PostprocessingSettings
from ...backend.stable_diffusion.schedulers import SCHEDULER_MAP
from ...backend.util.devices import choose_torch_device, torch_dtype
from ..services.image_file_storage import ImageType
from ..services.model_manager_service import ModelManagerService
from .baseinvocation import (BaseInvocation, BaseInvocationOutput,
                             InvocationConfig, InvocationContext)
from .compel import ConditioningField
from .image import ImageCategory, ImageField, ImageOutput
from .model import ModelInfo, UNetField, VaeField

from ...backend.model_management.lora import LoRAHelper
=======
from ...backend.prompting.conditioning import get_uc_and_c_and_ec

from ...backend.stable_diffusion.diffusers_pipeline import ConditioningData, StableDiffusionGeneratorPipeline, image_resized_to_grid_as_tensor
from ...backend.stable_diffusion.schedulers import SCHEDULER_MAP
from ...backend.stable_diffusion.diffusers_pipeline import ControlNetData

from .baseinvocation import BaseInvocation, BaseInvocationOutput, InvocationContext, InvocationConfig
import numpy as np
from ..services.image_file_storage import ResourceOrigin
from .baseinvocation import BaseInvocation, InvocationContext
from .image import ImageField, ImageOutput
from .compel import ConditioningField
from ...backend.stable_diffusion import PipelineIntermediateState
from diffusers.schedulers import SchedulerMixin as Scheduler
import diffusers
from diffusers import DiffusionPipeline, ControlNetModel
>>>>>>> d6697907


class LatentsField(BaseModel):
    """A latents field used for passing latents between invocations"""

    latents_name: Optional[str] = Field(default=None, description="The name of the latents")

    class Config:
        schema_extra = {"required": ["latents_name"]}

class LatentsOutput(BaseInvocationOutput):
    """Base class for invocations that output latents"""
    #fmt: off
    type: Literal["latents_output"] = "latents_output"

    # Inputs
    latents: LatentsField          = Field(default=None, description="The output latents")
    width:                     int = Field(description="The width of the latents in pixels")
    height:                    int = Field(description="The height of the latents in pixels")
    #fmt: on


def build_latents_output(latents_name: str, latents: torch.Tensor):
      return LatentsOutput(
          latents=LatentsField(latents_name=latents_name),
          width=latents.size()[3] * 8,
          height=latents.size()[2] * 8,
      )

class NoiseOutput(BaseInvocationOutput):
    """Invocation noise output"""
    #fmt: off
    type:  Literal["noise_output"] = "noise_output"

    # Inputs
    noise: LatentsField            = Field(default=None, description="The output noise")
    width:                     int = Field(description="The width of the noise in pixels")
    height:                    int = Field(description="The height of the noise in pixels")
    #fmt: on

def build_noise_output(latents_name: str, latents: torch.Tensor):
      return NoiseOutput(
          noise=LatentsField(latents_name=latents_name),
          width=latents.size()[3] * 8,
          height=latents.size()[2] * 8,
      )


SAMPLER_NAME_VALUES = Literal[
    tuple(list(SCHEDULER_MAP.keys()))
]



def get_scheduler(
    context: InvocationContext,
    scheduler_info: ModelInfo,
    scheduler_name: str,
) -> Scheduler:
    scheduler_class, scheduler_extra_config = SCHEDULER_MAP.get(scheduler_name, SCHEDULER_MAP['ddim'])
<<<<<<< HEAD
    orig_scheduler_info = context.services.model_manager.get_model(**scheduler_info.dict())
    with orig_scheduler_info as orig_scheduler:
        scheduler_config = orig_scheduler.config
=======

    scheduler_config = model.scheduler.config
>>>>>>> d6697907
    if "_backup" in scheduler_config:
        scheduler_config = scheduler_config["_backup"]
    scheduler_config = {**scheduler_config, **scheduler_extra_config, "_backup": scheduler_config}
    scheduler = scheduler_class.from_config(scheduler_config)
<<<<<<< HEAD
=======

>>>>>>> d6697907
    # hack copied over from generate.py
    if not hasattr(scheduler, 'uses_inpainting_model'):
        scheduler.uses_inpainting_model = lambda: False
    return scheduler


def get_noise(width:int, height:int, device:torch.device, seed:int = 0, latent_channels:int=4, use_mps_noise:bool=False, downsampling_factor:int = 8):
    # limit noise to only the diffusion image channels, not the mask channels
    input_channels = min(latent_channels, 4)
    use_device = "cpu" if (use_mps_noise or device.type == "mps") else device
    generator = torch.Generator(device=use_device).manual_seed(seed)
    x = torch.randn(
        [
            1,
            input_channels,
            height // downsampling_factor,
            width //  downsampling_factor,
        ],
        dtype=torch_dtype(device),
        device=use_device,
        generator=generator,
    ).to(device)
    # if self.perlin > 0.0:
    #     perlin_noise = self.get_perlin_noise(
    #         width // self.downsampling_factor, height // self.downsampling_factor
    #     )
    #     x = (1 - self.perlin) * x + self.perlin * perlin_noise
    return x

class NoiseInvocation(BaseInvocation):
    """Generates latent noise."""

    type: Literal["noise"] = "noise"

    # Inputs
    seed:       int = Field(ge=0, le=SEED_MAX, description="The seed to use", default_factory=get_random_seed)
    width:       int = Field(default=512, multiple_of=8, gt=0, description="The width of the resulting noise", )
    height:      int = Field(default=512, multiple_of=8, gt=0, description="The height of the resulting noise", )


    # Schema customisation
    class Config(InvocationConfig):
        schema_extra = {
            "ui": {
                "tags": ["latents", "noise"],
            },
        }

    @validator("seed", pre=True)
    def modulo_seed(cls, v):
        """Returns the seed modulo SEED_MAX to ensure it is within the valid range."""
        return v % SEED_MAX

    def invoke(self, context: InvocationContext) -> NoiseOutput:
        device = torch.device(choose_torch_device())
        noise = get_noise(self.width, self.height, device, self.seed)

        name = f'{context.graph_execution_state_id}__{self.id}'
        context.services.latents.save(name, noise)
        return build_noise_output(latents_name=name, latents=noise)


# Text to image
class TextToLatentsInvocation(BaseInvocation):
    """Generates latents from conditionings."""

    type: Literal["t2l"] = "t2l"

    # Inputs
    # fmt: off
    positive_conditioning: Optional[ConditioningField] = Field(description="Positive conditioning for generation")
    negative_conditioning: Optional[ConditioningField] = Field(description="Negative conditioning for generation")
    noise: Optional[LatentsField] = Field(description="The noise to use")
    steps:       int = Field(default=10, gt=0, description="The number of steps to use to generate the image")
    cfg_scale: float = Field(default=7.5, ge=1, description="The Classifier-Free Guidance, higher values may result in a result closer to the prompt", )
    scheduler: SAMPLER_NAME_VALUES = Field(default="euler", description="The scheduler to use" )
<<<<<<< HEAD
    seamless:   bool = Field(default=False, description="Whether or not to generate an image that can tile without seams", )
    seamless_axes: str = Field(default="", description="The axes to tile the image on, 'x' and/or 'y'")

    unet: UNetField = Field(default=None, description="UNet submodel")
=======
    model:       str = Field(default="", description="The model to use (currently ignored)")
    control: Union[ControlField, list[ControlField]] = Field(default=None, description="The control to use")
    # seamless:   bool = Field(default=False, description="Whether or not to generate an image that can tile without seams", )
    # seamless_axes: str = Field(default="", description="The axes to tile the image on, 'x' and/or 'y'")
>>>>>>> d6697907
    # fmt: on

    # Schema customisation
    class Config(InvocationConfig):
        schema_extra = {
            "ui": {
                "tags": ["latents", "image"],
<<<<<<< HEAD
=======
                "type_hints": {
                  "model": "model",
                  "control": "control",
                }
>>>>>>> d6697907
            },
        }

    # TODO: pass this an emitter method or something? or a session for dispatching?
    def dispatch_progress(
        self, context: InvocationContext, source_node_id: str, intermediate_state: PipelineIntermediateState
    ) -> None:
        stable_diffusion_step_callback(
            context=context,
            intermediate_state=intermediate_state,
            node=self.dict(),
            source_node_id=source_node_id,
        )

    def get_conditioning_data(self, context: InvocationContext, scheduler) -> ConditioningData:
        c, extra_conditioning_info = context.services.latents.get(self.positive_conditioning.conditioning_name)
        uc, _ = context.services.latents.get(self.negative_conditioning.conditioning_name)

        conditioning_data = ConditioningData(
            uc,
            c,
            self.cfg_scale,
            extra_conditioning_info,
            postprocessing_settings=PostprocessingSettings(
                threshold=0.0,#threshold,
                warmup=0.2,#warmup,
                h_symmetry_time_pct=None,#h_symmetry_time_pct,
                v_symmetry_time_pct=None#v_symmetry_time_pct,
            ),
        ).add_scheduler_args_if_applicable(scheduler, eta=0.0)#ddim_eta)
        return conditioning_data

<<<<<<< HEAD
    def create_pipeline(self, unet, scheduler) -> StableDiffusionGeneratorPipeline:
        configure_model_padding(
            unet,
            self.seamless,
            self.seamless_axes,
        )

        class FakeVae:
            class FakeVaeConfig:
                def __init__(self):
                    self.block_out_channels = [0]
            
            def __init__(self):
                self.config = FakeVae.FakeVaeConfig()

        return StableDiffusionGeneratorPipeline(
            vae=FakeVae(), # TODO: oh...
            text_encoder=None,
            tokenizer=None,
            unet=unet,
            scheduler=scheduler,
            safety_checker=None,
            feature_extractor=None,
            requires_safety_checker=False,
            precision="float16" if unet.dtype == torch.float16 else "float32",
            #precision="float16", # TODO:
        )
=======
    def prep_control_data(self,
                          context: InvocationContext,
                          model: StableDiffusionGeneratorPipeline, # really only need model for dtype and device
                          control_input: List[ControlField],
                          latents_shape: List[int],
                          do_classifier_free_guidance: bool = True,
                          ) -> List[ControlNetData]:
        # assuming fixed dimensional scaling of 8:1 for image:latents
        control_height_resize = latents_shape[2] * 8
        control_width_resize = latents_shape[3] * 8
        if control_input is None:
            # print("control input is None")
            control_list = None
        elif isinstance(control_input, list) and len(control_input) == 0:
            # print("control input is empty list")
            control_list = None
        elif isinstance(control_input, ControlField):
            # print("control input is ControlField")
            control_list = [control_input]
        elif isinstance(control_input, list) and len(control_input) > 0 and isinstance(control_input[0], ControlField):
            # print("control input is list[ControlField]")
            control_list = control_input
        else:
            # print("input control is unrecognized:", type(self.control))
            control_list = None
        if (control_list is None):
            control_data = None
            # from above handling, any control that is not None should now be of type list[ControlField]
        else:
            # FIXME: add checks to skip entry if model or image is None
            #        and if weight is None, populate with default 1.0?
            control_data = []
            control_models = []
            for control_info in control_list:
                # handle control models
                if ("," in control_info.control_model):
                    control_model_split = control_info.control_model.split(",")
                    control_name = control_model_split[0]
                    control_subfolder = control_model_split[1]
                    print("Using HF model subfolders")
                    print("    control_name: ", control_name)
                    print("    control_subfolder: ", control_subfolder)
                    control_model = ControlNetModel.from_pretrained(control_name,
                                                                    subfolder=control_subfolder,
                                                                    torch_dtype=model.unet.dtype).to(model.device)
                else:
                    control_model = ControlNetModel.from_pretrained(control_info.control_model,
                                                                    torch_dtype=model.unet.dtype).to(model.device)
                control_models.append(control_model)
                control_image_field = control_info.image
                input_image = context.services.images.get_pil_image(control_image_field.image_origin,
                                                                    control_image_field.image_name)
                # self.image.image_type, self.image.image_name
                # FIXME: still need to test with different widths, heights, devices, dtypes
                #        and add in batch_size, num_images_per_prompt?
                #        and do real check for classifier_free_guidance?
                # prepare_control_image should return torch.Tensor of shape(batch_size, 3, height, width)
                control_image = model.prepare_control_image(
                    image=input_image,
                    do_classifier_free_guidance=do_classifier_free_guidance,
                    width=control_width_resize,
                    height=control_height_resize,
                    # batch_size=batch_size * num_images_per_prompt,
                    # num_images_per_prompt=num_images_per_prompt,
                    device=control_model.device,
                    dtype=control_model.dtype,
                )
                control_item = ControlNetData(model=control_model,
                                              image_tensor=control_image,
                                              weight=control_info.control_weight,
                                              begin_step_percent=control_info.begin_step_percent,
                                              end_step_percent=control_info.end_step_percent)
                control_data.append(control_item)
                # MultiControlNetModel has been refactored out, just need list[ControlNetData]
        return control_data
>>>>>>> d6697907

    def invoke(self, context: InvocationContext) -> LatentsOutput:
        noise = context.services.latents.get(self.noise.latents_name)

        # Get the source node id (we are invoking the prepared node)
        graph_execution_state = context.services.graph_execution_manager.get(context.graph_execution_state_id)
        source_node_id = graph_execution_state.prepared_source_mapping[self.id]

        def step_callback(state: PipelineIntermediateState):
            self.dispatch_progress(context, source_node_id, state)

        unet_info = context.services.model_manager.get_model(**self.unet.unet.dict())
        with unet_info as unet,\
             ExitStack() as stack:

<<<<<<< HEAD
            scheduler = get_scheduler(
                context=context,
                scheduler_info=self.unet.scheduler,
                scheduler_name=self.scheduler,
            )

            pipeline = self.create_pipeline(unet, scheduler)
            conditioning_data = self.get_conditioning_data(context, scheduler)

            loras = [(stack.enter_context(context.services.model_manager.get_model(**lora.dict(exclude={"weight"}))), lora.weight) for lora in self.unet.loras]

            with LoRAHelper.apply_lora_unet(pipeline.unet, loras):
                # TODO: Verify the noise is the right size
                result_latents, result_attention_map_saver = pipeline.latents_from_embeddings(
                    latents=torch.zeros_like(noise, dtype=torch_dtype(unet.device)),
                    noise=noise,
                    num_inference_steps=self.steps,
                    conditioning_data=conditioning_data,
                    callback=step_callback
                )
=======
        print("type of control input: ", type(self.control))
        control_data = self.prep_control_data(model=model, context=context, control_input=self.control,
                                              latents_shape=noise.shape,
                                              do_classifier_free_guidance=(self.cfg_scale >= 1.0))

        # TODO: Verify the noise is the right size
        result_latents, result_attention_map_saver = model.latents_from_embeddings(
            latents=torch.zeros_like(noise, dtype=torch_dtype(model.device)),
            noise=noise,
            num_inference_steps=self.steps,
            conditioning_data=conditioning_data,
            control_data=control_data,  # list[ControlNetData]
            callback=step_callback,
        )
>>>>>>> d6697907

        # https://discuss.huggingface.co/t/memory-usage-by-later-pipeline-stages/23699
        torch.cuda.empty_cache()

        name = f'{context.graph_execution_state_id}__{self.id}'
        context.services.latents.save(name, result_latents)
        return build_latents_output(latents_name=name, latents=result_latents)


class LatentsToLatentsInvocation(TextToLatentsInvocation):
    """Generates latents using latents as base image."""

    type: Literal["l2l"] = "l2l"

    # Inputs
    latents: Optional[LatentsField] = Field(description="The latents to use as a base image")
    strength: float = Field(default=0.7, ge=0, le=1, description="The strength of the latents to use")

    # Schema customisation
    class Config(InvocationConfig):
        schema_extra = {
            "ui": {
                "tags": ["latents"],
<<<<<<< HEAD
=======
                "type_hints": {
                    "model": "model",
                    "control": "control",
                }
>>>>>>> d6697907
            },
        }

    def invoke(self, context: InvocationContext) -> LatentsOutput:
        noise = context.services.latents.get(self.noise.latents_name)
        latent = context.services.latents.get(self.latents.latents_name)

        # Get the source node id (we are invoking the prepared node)
        graph_execution_state = context.services.graph_execution_manager.get(context.graph_execution_state_id)
        source_node_id = graph_execution_state.prepared_source_mapping[self.id]

        def step_callback(state: PipelineIntermediateState):
            self.dispatch_progress(context, source_node_id, state)

        #unet_info = context.services.model_manager.get_model(**self.unet.unet.dict())
        unet_info = context.services.model_manager.get_model(
            **self.unet.unet.dict(),
        )

<<<<<<< HEAD
        with unet_info as unet,\
             ExitStack() as stack:
=======
        print("type of control input: ", type(self.control))
        control_data = self.prep_control_data(model=model, context=context, control_input=self.control,
                                              latents_shape=noise.shape,
                                              do_classifier_free_guidance=(self.cfg_scale >= 1.0))

        # TODO: Verify the noise is the right size
>>>>>>> d6697907

            scheduler = get_scheduler(
                context=context,
                scheduler_info=self.unet.scheduler,
                scheduler_name=self.scheduler,
            )

            pipeline = self.create_pipeline(unet, scheduler)
            conditioning_data = self.get_conditioning_data(context, scheduler)

<<<<<<< HEAD
            # TODO: Verify the noise is the right size
            initial_latents = latent if self.strength < 1.0 else torch.zeros_like(
                latent, device=unet.device, dtype=latent.dtype
            )

            timesteps, _ = pipeline.get_img2img_timesteps(
                self.steps,
                self.strength,
                device=unet.device,
            )

            loras = [(stack.enter_context(context.services.model_manager.get_model(**lora.dict(exclude={"weight"}))), lora.weight) for lora in self.unet.loras]

            with LoRAHelper.apply_lora_unet(pipeline.unet, loras):
                result_latents, result_attention_map_saver = pipeline.latents_from_embeddings(
                    latents=initial_latents,
                    timesteps=timesteps,
                    noise=noise,
                    num_inference_steps=self.steps,
                    conditioning_data=conditioning_data,
                    callback=step_callback
                )
=======
        result_latents, result_attention_map_saver = model.latents_from_embeddings(
            latents=initial_latents,
            timesteps=timesteps,
            noise=noise,
            num_inference_steps=self.steps,
            conditioning_data=conditioning_data,
            control_data=control_data,  # list[ControlNetData]
            callback=step_callback
        )
>>>>>>> d6697907

        # https://discuss.huggingface.co/t/memory-usage-by-later-pipeline-stages/23699
        torch.cuda.empty_cache()

        name = f'{context.graph_execution_state_id}__{self.id}'
        context.services.latents.save(name, result_latents)
        return build_latents_output(latents_name=name, latents=result_latents)


# Latent to image
class LatentsToImageInvocation(BaseInvocation):
    """Generates an image from latents."""

    type: Literal["l2i"] = "l2i"

    # Inputs
    latents: Optional[LatentsField] = Field(description="The latents to generate an image from")
    vae: VaeField = Field(default=None, description="Vae submodel")
    tiled: bool = Field(default=False, description="Decode latents by overlaping tiles(less memory consumption)")

    # Schema customisation
    class Config(InvocationConfig):
        schema_extra = {
            "ui": {
                "tags": ["latents", "image"],
            },
        }

    @torch.no_grad()
    def invoke(self, context: InvocationContext) -> ImageOutput:
        latents = context.services.latents.get(self.latents.latents_name)

        vae_info = context.services.model_manager.get_model(
            **self.vae.vae.dict(),
        )

        with vae_info as vae:
            if self.tiled or context.services.configuration.tiled_decode:
                vae.enable_tiling()
            else:
                vae.disable_tiling()

<<<<<<< HEAD
            # clear memory as vae decode can request a lot
            torch.cuda.empty_cache()

            with torch.inference_mode():
                # copied from diffusers pipeline
                latents = latents / vae.config.scaling_factor
                image = vae.decode(latents, return_dict=False)[0]
                image = (image / 2 + 0.5).clamp(0, 1) # denormalize
                # we always cast to float32 as this does not cause significant overhead and is compatible with bfloat16
                np_image = image.cpu().permute(0, 2, 3, 1).float().numpy()

                image = VaeImageProcessor.numpy_to_pil(np_image)[0]

        torch.cuda.empty_cache()
=======
            # what happened to metadata?
            # metadata = context.services.metadata.build_metadata(
            #     session_id=context.graph_execution_state_id, node=self

            torch.cuda.empty_cache()

            # new (post Image service refactor) way of using services to save image
            #     and gnenerate unique image_name
            image_dto = context.services.images.create(
                image=image,
                image_origin=ResourceOrigin.INTERNAL,
                image_category=ImageCategory.GENERAL,
                session_id=context.graph_execution_state_id,
                node_id=self.id,
                is_intermediate=self.is_intermediate
            )

            return ImageOutput(
                image=ImageField(
                    image_name=image_dto.image_name,
                    image_origin=image_dto.image_origin,
                ),
                width=image_dto.width,
                height=image_dto.height,
            )
>>>>>>> d6697907

        image_dto = context.services.images.create(
            image=image,
            image_type=ImageType.RESULT,
            image_category=ImageCategory.GENERAL,
            node_id=self.id,
            session_id=context.graph_execution_state_id,
        )

        return ImageOutput(
            image=ImageField(
                image_name=image_dto.image_name,
                image_type=image_dto.image_type,
            ),
            width=image_dto.width,
            height=image_dto.height,
        )

LATENTS_INTERPOLATION_MODE = Literal[
    "nearest", "linear", "bilinear", "bicubic", "trilinear", "area", "nearest-exact"
]


class ResizeLatentsInvocation(BaseInvocation):
    """Resizes latents to explicit width/height (in pixels). Provided dimensions are floor-divided by 8."""

    type: Literal["lresize"] = "lresize"

    # Inputs
    latents:    Optional[LatentsField] = Field(description="The latents to resize")
    width:                         int = Field(ge=64, multiple_of=8, description="The width to resize to (px)")
    height:                        int = Field(ge=64, multiple_of=8, description="The height to resize to (px)")
    mode:   LATENTS_INTERPOLATION_MODE = Field(default="bilinear", description="The interpolation mode")
    antialias:                    bool = Field(default=False, description="Whether or not to antialias (applied in bilinear and bicubic modes only)")

    def invoke(self, context: InvocationContext) -> LatentsOutput:
        latents = context.services.latents.get(self.latents.latents_name)

        resized_latents = torch.nn.functional.interpolate(
            latents,
            size=(self.height // 8, self.width // 8),
            mode=self.mode,
            antialias=self.antialias if self.mode in ["bilinear", "bicubic"] else False,
        )

        # https://discuss.huggingface.co/t/memory-usage-by-later-pipeline-stages/23699
        torch.cuda.empty_cache()

        name = f"{context.graph_execution_state_id}__{self.id}"
        # context.services.latents.set(name, resized_latents)
        context.services.latents.save(name, resized_latents)
        return build_latents_output(latents_name=name, latents=resized_latents)


class ScaleLatentsInvocation(BaseInvocation):
    """Scales latents by a given factor."""

    type: Literal["lscale"] = "lscale"

    # Inputs
    latents:   Optional[LatentsField] = Field(description="The latents to scale")
    scale_factor:               float = Field(gt=0, description="The factor by which to scale the latents")
    mode:  LATENTS_INTERPOLATION_MODE = Field(default="bilinear", description="The interpolation mode")
    antialias:                   bool = Field(default=False, description="Whether or not to antialias (applied in bilinear and bicubic modes only)")

    def invoke(self, context: InvocationContext) -> LatentsOutput:
        latents = context.services.latents.get(self.latents.latents_name)

        # resizing
        resized_latents = torch.nn.functional.interpolate(
            latents,
            scale_factor=self.scale_factor,
            mode=self.mode,
            antialias=self.antialias if self.mode in ["bilinear", "bicubic"] else False,
        )

        # https://discuss.huggingface.co/t/memory-usage-by-later-pipeline-stages/23699
        torch.cuda.empty_cache()

        name = f"{context.graph_execution_state_id}__{self.id}"
        # context.services.latents.set(name, resized_latents)
        context.services.latents.save(name, resized_latents)
        return build_latents_output(latents_name=name, latents=resized_latents)


class ImageToLatentsInvocation(BaseInvocation):
    """Encodes an image into latents."""

    type: Literal["i2l"] = "i2l"

    # Inputs
    image: Union[ImageField, None] = Field(description="The image to encode")
    vae: VaeField = Field(default=None, description="Vae submodel")
    tiled: bool = Field(default=False, description="Encode latents by overlaping tiles(less memory consumption)")

    # Schema customisation
    class Config(InvocationConfig):
        schema_extra = {
            "ui": {
                "tags": ["latents", "image"],
            },
        }

    @torch.no_grad()
    def invoke(self, context: InvocationContext) -> LatentsOutput:
        # image = context.services.images.get(
        #     self.image.image_type, self.image.image_name
        # )
        image = context.services.images.get_pil_image(
            self.image.image_origin, self.image.image_name
        )

        #vae_info = context.services.model_manager.get_model(**self.vae.vae.dict())
        vae_info = context.services.model_manager.get_model(
            **self.vae.vae.dict(),
        )

        image_tensor = image_resized_to_grid_as_tensor(image.convert("RGB"))
        if image_tensor.dim() == 3:
            image_tensor = einops.rearrange(image_tensor, "c h w -> 1 c h w")

        with vae_info as vae:
            if self.tiled:
                vae.enable_tiling()
            else:
                vae.disable_tiling()

            # non_noised_latents_from_image
            image_tensor = image_tensor.to(device=vae.device, dtype=vae.dtype)
            with torch.inference_mode():
                image_tensor_dist = vae.encode(image_tensor).latent_dist
                latents = image_tensor_dist.sample().to(
                    dtype=vae.dtype
                )  # FIXME: uses torch.randn. make reproducible!

            latents = 0.18215 * latents

        name = f"{context.graph_execution_state_id}__{self.id}"
        # context.services.latents.set(name, latents)
        context.services.latents.save(name, latents)
        return build_latents_output(latents_name=name, latents=latents)<|MERGE_RESOLUTION|>--- conflicted
+++ resolved
@@ -1,66 +1,35 @@
 # Copyright (c) 2023 Kyle Schouviller (https://github.com/kyle0654)
 
-<<<<<<< HEAD
-from typing import Literal, Optional, Union
+from contextlib import ExitStack
+from typing import List, Literal, Optional, Union
 
 import einops
-=======
-import random
-import einops
-from typing import Literal, Optional, Union, List
-
-from diffusers.pipelines.stable_diffusion.pipeline_stable_diffusion_controlnet import MultiControlNetModel
-
-from pydantic import BaseModel, Field, validator
->>>>>>> d6697907
 import torch
+from diffusers import ControlNetModel
 from diffusers.image_processor import VaeImageProcessor
 from diffusers.schedulers import SchedulerMixin as Scheduler
 from pydantic import BaseModel, Field, validator
-from contextlib import ExitStack
 
 from invokeai.app.util.misc import SEED_MAX, get_random_seed
 from invokeai.app.util.step_callback import stable_diffusion_step_callback
-from .controlnet_image_processors import ControlField
-
+
+from ..models.image import ImageCategory, ImageField, ResourceOrigin
 from ...backend.image_util.seamless import configure_model_padding
-<<<<<<< HEAD
 from ...backend.stable_diffusion import PipelineIntermediateState
 from ...backend.stable_diffusion.diffusers_pipeline import (
-    ConditioningData, StableDiffusionGeneratorPipeline,
+    ConditioningData, ControlNetData, StableDiffusionGeneratorPipeline,
     image_resized_to_grid_as_tensor)
 from ...backend.stable_diffusion.diffusion.shared_invokeai_diffusion import \
     PostprocessingSettings
 from ...backend.stable_diffusion.schedulers import SCHEDULER_MAP
 from ...backend.util.devices import choose_torch_device, torch_dtype
-from ..services.image_file_storage import ImageType
-from ..services.model_manager_service import ModelManagerService
+from ...backend.model_management.lora import ModelPatcher
 from .baseinvocation import (BaseInvocation, BaseInvocationOutput,
                              InvocationConfig, InvocationContext)
 from .compel import ConditioningField
-from .image import ImageCategory, ImageField, ImageOutput
+from .controlnet_image_processors import ControlField
+from .image import ImageOutput
 from .model import ModelInfo, UNetField, VaeField
-
-from ...backend.model_management.lora import LoRAHelper
-=======
-from ...backend.prompting.conditioning import get_uc_and_c_and_ec
-
-from ...backend.stable_diffusion.diffusers_pipeline import ConditioningData, StableDiffusionGeneratorPipeline, image_resized_to_grid_as_tensor
-from ...backend.stable_diffusion.schedulers import SCHEDULER_MAP
-from ...backend.stable_diffusion.diffusers_pipeline import ControlNetData
-
-from .baseinvocation import BaseInvocation, BaseInvocationOutput, InvocationContext, InvocationConfig
-import numpy as np
-from ..services.image_file_storage import ResourceOrigin
-from .baseinvocation import BaseInvocation, InvocationContext
-from .image import ImageField, ImageOutput
-from .compel import ConditioningField
-from ...backend.stable_diffusion import PipelineIntermediateState
-from diffusers.schedulers import SchedulerMixin as Scheduler
-import diffusers
-from diffusers import DiffusionPipeline, ControlNetModel
->>>>>>> d6697907
-
 
 class LatentsField(BaseModel):
     """A latents field used for passing latents between invocations"""
@@ -120,22 +89,15 @@
     scheduler_name: str,
 ) -> Scheduler:
     scheduler_class, scheduler_extra_config = SCHEDULER_MAP.get(scheduler_name, SCHEDULER_MAP['ddim'])
-<<<<<<< HEAD
     orig_scheduler_info = context.services.model_manager.get_model(**scheduler_info.dict())
     with orig_scheduler_info as orig_scheduler:
         scheduler_config = orig_scheduler.config
-=======
-
-    scheduler_config = model.scheduler.config
->>>>>>> d6697907
+        
     if "_backup" in scheduler_config:
         scheduler_config = scheduler_config["_backup"]
     scheduler_config = {**scheduler_config, **scheduler_extra_config, "_backup": scheduler_config}
     scheduler = scheduler_class.from_config(scheduler_config)
-<<<<<<< HEAD
-=======
-
->>>>>>> d6697907
+    
     # hack copied over from generate.py
     if not hasattr(scheduler, 'uses_inpainting_model'):
         scheduler.uses_inpainting_model = lambda: False
@@ -212,17 +174,11 @@
     steps:       int = Field(default=10, gt=0, description="The number of steps to use to generate the image")
     cfg_scale: float = Field(default=7.5, ge=1, description="The Classifier-Free Guidance, higher values may result in a result closer to the prompt", )
     scheduler: SAMPLER_NAME_VALUES = Field(default="euler", description="The scheduler to use" )
-<<<<<<< HEAD
     seamless:   bool = Field(default=False, description="Whether or not to generate an image that can tile without seams", )
     seamless_axes: str = Field(default="", description="The axes to tile the image on, 'x' and/or 'y'")
 
     unet: UNetField = Field(default=None, description="UNet submodel")
-=======
-    model:       str = Field(default="", description="The model to use (currently ignored)")
     control: Union[ControlField, list[ControlField]] = Field(default=None, description="The control to use")
-    # seamless:   bool = Field(default=False, description="Whether or not to generate an image that can tile without seams", )
-    # seamless_axes: str = Field(default="", description="The axes to tile the image on, 'x' and/or 'y'")
->>>>>>> d6697907
     # fmt: on
 
     # Schema customisation
@@ -230,13 +186,10 @@
         schema_extra = {
             "ui": {
                 "tags": ["latents", "image"],
-<<<<<<< HEAD
-=======
                 "type_hints": {
                   "model": "model",
                   "control": "control",
                 }
->>>>>>> d6697907
             },
         }
 
@@ -269,7 +222,6 @@
         ).add_scheduler_args_if_applicable(scheduler, eta=0.0)#ddim_eta)
         return conditioning_data
 
-<<<<<<< HEAD
     def create_pipeline(self, unet, scheduler) -> StableDiffusionGeneratorPipeline:
         configure_model_padding(
             unet,
@@ -297,7 +249,7 @@
             precision="float16" if unet.dtype == torch.float16 else "float32",
             #precision="float16", # TODO:
         )
-=======
+    
     def prep_control_data(self,
                           context: InvocationContext,
                           model: StableDiffusionGeneratorPipeline, # really only need model for dtype and device
@@ -373,7 +325,6 @@
                 control_data.append(control_item)
                 # MultiControlNetModel has been refactored out, just need list[ControlNetData]
         return control_data
->>>>>>> d6697907
 
     def invoke(self, context: InvocationContext) -> LatentsOutput:
         noise = context.services.latents.get(self.noise.latents_name)
@@ -389,7 +340,6 @@
         with unet_info as unet,\
              ExitStack() as stack:
 
-<<<<<<< HEAD
             scheduler = get_scheduler(
                 context=context,
                 scheduler_info=self.unet.scheduler,
@@ -401,31 +351,21 @@
 
             loras = [(stack.enter_context(context.services.model_manager.get_model(**lora.dict(exclude={"weight"}))), lora.weight) for lora in self.unet.loras]
 
-            with LoRAHelper.apply_lora_unet(pipeline.unet, loras):
+            print("type of control input: ", type(self.control))
+            control_data = self.prep_control_data(model=pipeline, context=context, control_input=self.control,
+                                                  latents_shape=noise.shape,
+                                                  do_classifier_free_guidance=(self.cfg_scale >= 1.0))
+
+            with ModelPatcher.apply_lora_unet(pipeline.unet, loras):
                 # TODO: Verify the noise is the right size
                 result_latents, result_attention_map_saver = pipeline.latents_from_embeddings(
                     latents=torch.zeros_like(noise, dtype=torch_dtype(unet.device)),
                     noise=noise,
                     num_inference_steps=self.steps,
                     conditioning_data=conditioning_data,
+                    control_data=control_data, # list[ControlNetData]
                     callback=step_callback
                 )
-=======
-        print("type of control input: ", type(self.control))
-        control_data = self.prep_control_data(model=model, context=context, control_input=self.control,
-                                              latents_shape=noise.shape,
-                                              do_classifier_free_guidance=(self.cfg_scale >= 1.0))
-
-        # TODO: Verify the noise is the right size
-        result_latents, result_attention_map_saver = model.latents_from_embeddings(
-            latents=torch.zeros_like(noise, dtype=torch_dtype(model.device)),
-            noise=noise,
-            num_inference_steps=self.steps,
-            conditioning_data=conditioning_data,
-            control_data=control_data,  # list[ControlNetData]
-            callback=step_callback,
-        )
->>>>>>> d6697907
 
         # https://discuss.huggingface.co/t/memory-usage-by-later-pipeline-stages/23699
         torch.cuda.empty_cache()
@@ -433,7 +373,6 @@
         name = f'{context.graph_execution_state_id}__{self.id}'
         context.services.latents.save(name, result_latents)
         return build_latents_output(latents_name=name, latents=result_latents)
-
 
 class LatentsToLatentsInvocation(TextToLatentsInvocation):
     """Generates latents using latents as base image."""
@@ -449,13 +388,10 @@
         schema_extra = {
             "ui": {
                 "tags": ["latents"],
-<<<<<<< HEAD
-=======
                 "type_hints": {
                     "model": "model",
                     "control": "control",
                 }
->>>>>>> d6697907
             },
         }
 
@@ -470,22 +406,12 @@
         def step_callback(state: PipelineIntermediateState):
             self.dispatch_progress(context, source_node_id, state)
 
-        #unet_info = context.services.model_manager.get_model(**self.unet.unet.dict())
         unet_info = context.services.model_manager.get_model(
             **self.unet.unet.dict(),
         )
 
-<<<<<<< HEAD
         with unet_info as unet,\
              ExitStack() as stack:
-=======
-        print("type of control input: ", type(self.control))
-        control_data = self.prep_control_data(model=model, context=context, control_input=self.control,
-                                              latents_shape=noise.shape,
-                                              do_classifier_free_guidance=(self.cfg_scale >= 1.0))
-
-        # TODO: Verify the noise is the right size
->>>>>>> d6697907
 
             scheduler = get_scheduler(
                 context=context,
@@ -496,7 +422,6 @@
             pipeline = self.create_pipeline(unet, scheduler)
             conditioning_data = self.get_conditioning_data(context, scheduler)
 
-<<<<<<< HEAD
             # TODO: Verify the noise is the right size
             initial_latents = latent if self.strength < 1.0 else torch.zeros_like(
                 latent, device=unet.device, dtype=latent.dtype
@@ -510,7 +435,7 @@
 
             loras = [(stack.enter_context(context.services.model_manager.get_model(**lora.dict(exclude={"weight"}))), lora.weight) for lora in self.unet.loras]
 
-            with LoRAHelper.apply_lora_unet(pipeline.unet, loras):
+            with ModelPatcher.apply_lora_unet(pipeline.unet, loras):
                 result_latents, result_attention_map_saver = pipeline.latents_from_embeddings(
                     latents=initial_latents,
                     timesteps=timesteps,
@@ -519,17 +444,6 @@
                     conditioning_data=conditioning_data,
                     callback=step_callback
                 )
-=======
-        result_latents, result_attention_map_saver = model.latents_from_embeddings(
-            latents=initial_latents,
-            timesteps=timesteps,
-            noise=noise,
-            num_inference_steps=self.steps,
-            conditioning_data=conditioning_data,
-            control_data=control_data,  # list[ControlNetData]
-            callback=step_callback
-        )
->>>>>>> d6697907
 
         # https://discuss.huggingface.co/t/memory-usage-by-later-pipeline-stages/23699
         torch.cuda.empty_cache()
@@ -572,7 +486,6 @@
             else:
                 vae.disable_tiling()
 
-<<<<<<< HEAD
             # clear memory as vae decode can request a lot
             torch.cuda.empty_cache()
 
@@ -587,37 +500,10 @@
                 image = VaeImageProcessor.numpy_to_pil(np_image)[0]
 
         torch.cuda.empty_cache()
-=======
-            # what happened to metadata?
-            # metadata = context.services.metadata.build_metadata(
-            #     session_id=context.graph_execution_state_id, node=self
-
-            torch.cuda.empty_cache()
-
-            # new (post Image service refactor) way of using services to save image
-            #     and gnenerate unique image_name
-            image_dto = context.services.images.create(
-                image=image,
-                image_origin=ResourceOrigin.INTERNAL,
-                image_category=ImageCategory.GENERAL,
-                session_id=context.graph_execution_state_id,
-                node_id=self.id,
-                is_intermediate=self.is_intermediate
-            )
-
-            return ImageOutput(
-                image=ImageField(
-                    image_name=image_dto.image_name,
-                    image_origin=image_dto.image_origin,
-                ),
-                width=image_dto.width,
-                height=image_dto.height,
-            )
->>>>>>> d6697907
 
         image_dto = context.services.images.create(
             image=image,
-            image_type=ImageType.RESULT,
+            image_origin=ResourceOrigin.INTERNAL,
             image_category=ImageCategory.GENERAL,
             node_id=self.id,
             session_id=context.graph_execution_state_id,
