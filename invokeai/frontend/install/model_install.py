--- conflicted
+++ resolved
@@ -486,7 +486,6 @@
         )
 
 
-<<<<<<< HEAD
 def list_models(installer: ModelInstall, model_type: ModelType):
     """Print out all models of type model_type."""
     models = installer.store.search_by_name(model_type=model_type)
@@ -494,98 +493,6 @@
     for model in models:
         path = (config.models_path / model.path).resolve()
         print(f"{model.name:40}{model.base_model.value:14}{path}")
-=======
-class StderrToMessage:
-    def __init__(self, connection: Connection):
-        self.connection = connection
-
-    def write(self, data: str):
-        self.connection.send_bytes(data.encode("utf-8"))
-
-    def flush(self):
-        pass
-
-
-# --------------------------------------------------------
-def ask_user_for_prediction_type(model_path: Path, tui_conn: Connection = None) -> SchedulerPredictionType:
-    if tui_conn:
-        logger.debug("Waiting for user response...")
-        return _ask_user_for_pt_tui(model_path, tui_conn)
-    else:
-        return _ask_user_for_pt_cmdline(model_path)
-
-
-def _ask_user_for_pt_cmdline(model_path: Path) -> SchedulerPredictionType:
-    choices = [SchedulerPredictionType.Epsilon, SchedulerPredictionType.VPrediction, None]
-    print(
-        f"""
-Please select the type of the V2 checkpoint named {model_path.name}:
-[1] A model based on Stable Diffusion v2 trained on 512 pixel images (SD-2-base)
-[2] A model based on Stable Diffusion v2 trained on 768 pixel images (SD-2-768)
-[3] Skip this model and come back later.
-"""
-    )
-    choice = None
-    ok = False
-    while not ok:
-        try:
-            choice = input("select> ").strip()
-            choice = choices[int(choice) - 1]
-            ok = True
-        except (ValueError, IndexError):
-            print(f"{choice} is not a valid choice")
-        except EOFError:
-            return
-    return choice
-
-
-def _ask_user_for_pt_tui(model_path: Path, tui_conn: Connection) -> SchedulerPredictionType:
-    try:
-        tui_conn.send_bytes(f"*need v2 config for:{model_path}".encode("utf-8"))
-        # note that we don't do any status checking here
-        response = tui_conn.recv_bytes().decode("utf-8")
-        if response is None:
-            return None
-        elif response == "epsilon":
-            return SchedulerPredictionType.epsilon
-        elif response == "v":
-            return SchedulerPredictionType.VPrediction
-        elif response == "abort":
-            logger.info("Conversion aborted")
-            return None
-        else:
-            return response
-    except Exception:
-        return None
-
-
-# --------------------------------------------------------
-def process_and_execute(
-    opt: Namespace,
-    selections: InstallSelections,
-    conn_out: Connection = None,
-):
-    # need to reinitialize config in subprocess
-    config = InvokeAIAppConfig.get_config()
-    args = ["--root", opt.root] if opt.root else []
-    config.parse_args(args)
-
-    # set up so that stderr is sent to conn_out
-    if conn_out:
-        translator = StderrToMessage(conn_out)
-        sys.stderr = translator
-        sys.stdout = translator
-        logger = InvokeAILogger.get_logger()
-        logger.handlers.clear()
-        logger.addHandler(logging.StreamHandler(translator))
-
-    installer = ModelInstall(config, prediction_type_helper=lambda x: ask_user_for_prediction_type(x, conn_out))
-    installer.install(selections)
-
-    if conn_out:
-        conn_out.send_bytes("*done*".encode("utf-8"))
-        conn_out.close()
->>>>>>> e3de9965
 
 
 # --------------------------------------------------------
