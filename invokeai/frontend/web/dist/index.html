--- conflicted
+++ resolved
@@ -12,11 +12,7 @@
         margin: 0;
       }
     </style>
-<<<<<<< HEAD
-    <script type="module" crossorigin src="./assets/index-4dfaefdd.js"></script>
-=======
     <script type="module" crossorigin src="./assets/index-c0367e37.js"></script>
->>>>>>> 818616a0
   </head>
 
   <body dir="ltr">
