--- conflicted
+++ resolved
@@ -30,22 +30,14 @@
     echo "2. browser-based UI"
     echo "3. run textual inversion training"
     echo "4. merge models (diffusers type only)"
-<<<<<<< HEAD
     echo "5. download and install models"
     echo "6. change InvokeAI startup options"
     echo "7. re-run the configure script to fix a broken install"
     echo "8. open the developer console"
-    echo "9. command-line help "
+    echo "9. update InvokeAI"
+    echo "10. command-line help "
     echo ""
-    read -p "Please enter 1-9: [2] " yn
-=======
-    echo "5. re-run the configure script to download new models"
-    echo "6. update InvokeAI"
-    echo "7. open the developer console"
-    echo "8. command-line help"
-    echo ""
-    read -p "Please enter 1, 2, 3, 4, 5, 6, 7 or 8: [2] " yn
->>>>>>> 7fadd5e5
+    read -p "Please enter 1-10: [2] " yn
     choice=${yn:='2'}
     case $choice in
         1)
@@ -65,7 +57,6 @@
             exec invokeai-merge --gui $@
             ;;
         5)
-<<<<<<< HEAD
             exec invokeai-model-install --root ${INVOKEAI_ROOT}
             ;;
         6)
@@ -75,25 +66,15 @@
             exec invokeai-configure --root ${INVOKEAI_ROOT} --yes --default_only
 	    ;;
 	8)
-=======
-	    echo "Configuration:"
-            exec invokeai-configure --root ${INVOKEAI_ROOT}
+	    echo "Developer Console:"
+            file_name=$(basename "${BASH_SOURCE[0]}")
+            bash --init-file "$file_name"
             ;;
-        6)
+        9)
 	    echo "Update:"
             exec invokeai-update
             ;;
-        7)
->>>>>>> 7fadd5e5
-            echo "Developer Console:"
-            file_name=$(basename "${BASH_SOURCE[0]}")
-            bash --init-file "$file_name"
-            ;;
-<<<<<<< HEAD
-        9)
-=======
-        8)
->>>>>>> 7fadd5e5
+        10)
             exec invokeai --help
             ;;
         *)
